--- conflicted
+++ resolved
@@ -21,12 +21,9 @@
 
 // The number of LEDs to use during the calibration; can be less than the number of LEDs in the matrix
 int numLEDs = 15 * 15;
-<<<<<<< HEAD
-=======
 
 // The base path to store the results
 String basePath = "C:/Users/laboleb/Desktop/calibration/dataset_"
->>>>>>> 3f4869b6
 
 // Serial communications configuration
 // Data here should change if the serial interface to the LED controller changes
@@ -45,15 +42,10 @@
 // coordinate system.
 String direction = "clockwise";
 
-<<<<<<< HEAD
 // The three possible exposure times in ms
-double[] exposureTime = {1000, 2500, 5000};
-=======
-// The three exposure times in ms
 double[] exposureTime = {1000, 2500, 5000};
 
 // The gain values in dB
->>>>>>> 3f4869b6
 float[] gain = {6, 10, 25};
 
 // Returns the x, y index of a position on a square grid whose trajectory spirals outward from the center.
@@ -132,11 +124,8 @@
 	    print("LED x-coord: " + currentCoords[0] + ", LED y-coord: " + currentCoords[1]);
 	
 	    // Draw the pixel
-<<<<<<< HEAD
 	    mmc.setSerialPortCommand(port, drawCommand + currentCoords[0] + " " + currentCoords[1] +" 100", commandTerminator);
-=======
-	    mmc.setSerialPortCommand(port, drawCommand + currentCoords[0] + " " + currentCoords[1] +" 1", commandTerminator);
->>>>>>> 3f4869b6
+
 	    answer = mmc.getSerialPortAnswer(port, answerTerminator);
 	
 	    // Take image, assign coordinates, and put it in the image store.
@@ -160,23 +149,13 @@
 	    
 	}
 	store.freeze();
-<<<<<<< HEAD
-	saveLocation = "C:/Users/laboleb/Desktop/callibration/dataset_" + String.valueOf(j);
+
+	saveLocation = basePath + String.valueOf(j);
 	mmc.sleep(3000);
 	store.save(Datastore.SaveMode.MULTIPAGE_TIFF, saveLocation);
 	mmc.sleep(3000);
 	
 	store.close();
-	
 }
 mmc.setSerialPortCommand(port, clearCommand, commandTerminator);
-answer = mmc.getSerialPortAnswer(port, answerTerminator); 
-=======
-	saveLocation = basePath + String.valueOf(j);
-	mmc.sleep(5000);
-	store.save(Datastore.SaveMode.MULTIPAGE_TIFF, saveLocation);
-	mmc.sleep(5000);
-	
-	store.close();
-}
->>>>>>> 3f4869b6
+answer = mmc.getSerialPortAnswer(port, answerTerminator); 